'use strict';
const expect = require('chai').expect;
const sinon = require('sinon');

const BluebirdPromise = require('bluebird');
const GlobalPromise = Promise;

module.exports = (fetchMock, theGlobal, Request, Response) => {

	describe('fetch-mock', () => {

		const dummyRoute = {
			matcher: /a/,
			response: 200
		};

		const dummyFetch = () => Promise.resolve(arguments);

		before(() => {
			theGlobal.fetch = dummyFetch;
		})

		describe('Interface', () => {

			it('restores fetch', () => {
				fetchMock.mock(dummyRoute);
				fetchMock.restore();
				expect(fetch).to.equal(dummyFetch);
				expect(fetchMock.realFetch).to.not.exist;
				expect(fetchMock.routes.length).to.equal(0)
				expect(fetchMock.fallbackresponse).to.not.exist;
			});

			it('allow multiple mocking calls', () => {
				fetchMock.mock('^http://route1', 200);
				expect(() => {
					fetchMock.mock('^http://route2', 200);
				}).not.to.throw();
				fetch('http://route1.com')
				fetch('http://route2.com')
				expect(fetchMock.calls().matched.length).to.equal(2);
				fetchMock.restore();
			});

			it('mocking is chainable', () => {
				expect(() => {
					fetchMock
						.mock('^http://route1', 200)
						.mock('^http://route2', 200);
				}).not.to.throw();
				fetch('http://route1.com')
				fetch('http://route2.com')
				expect(fetchMock.calls().matched.length).to.equal(2);
				fetchMock.restore();
			});

			it('binds mock to self', () => {
				sinon.spy(fetchMock, 'mock');
				fetchMock.mock(dummyRoute);
				expect(fetchMock.mock.lastCall.thisValue).to.equal(fetchMock);
				fetchMock.mock.restore();
			});

			it('allow remocking after being restored', () => {
				fetchMock.mock(dummyRoute);
				fetchMock.restore();
				expect(() => {
					fetchMock.mock(dummyRoute);
					fetchMock.restore();
				}).not.to.throw();
			});

			it('restore is chainable', () => {
				fetchMock.mock(dummyRoute);
				expect(() => {
					fetchMock.restore().mock(dummyRoute);
				}).not.to.throw();
			});

			it('binds restore to self', () => {
				sinon.spy(fetchMock, 'restore');
				fetchMock.restore();
				expect(fetchMock.restore.lastCall.thisValue).to.equal(fetchMock);
				fetchMock.restore.restore();
			});

			it('restore can be called even if no mocks set', () => {
				expect(() => {
					fetchMock.restore();
				}).not.to.throw();
			});

			it('reset is chainable', () => {
				fetchMock.mock(dummyRoute);
				expect(() => {
					fetchMock.reset().mock(dummyRoute);
				}).not.to.throw();
			});

			it('binds reset to self', () => {
				sinon.spy(fetchMock, 'reset');
				fetchMock.reset();
				expect(fetchMock.reset.lastCall.thisValue).to.equal(fetchMock);
				fetchMock.reset.restore();
			});



		});

		describe('catch() and spy()', () => {
			it('can catch all calls to fetch with good response by default', () => {
				fetchMock.catch();
				return fetch('http://place.com/')
					.then(res => {
						expect(res.status).to.equal(200);
						expect(fetchMock.calls().unmatched[0]).to.eql([ 'http://place.com/', undefined ])
					})
			})

			it('can catch all calls to fetch with custom response', () => {
				fetchMock.catch(Promise.resolve('carrot'));
				return fetch('http://place.com/')
					.then(res => {
						expect(res.status).to.equal(200);
						expect(fetchMock.calls().unmatched[0]).to.eql([ 'http://place.com/', undefined ])
						return res.text()
							.then(text => expect(text).to.equal('carrot'))
					})
			})

			it('can call catch after calls to mock', () => {
				fetchMock
					.mock('http://other-place.com', 404)
					.catch();
				return fetch('http://place.com/')
					.then(res => {
						expect(res.status).to.equal(200);
						expect(fetchMock.calls().unmatched[0]).to.eql([ 'http://place.com/', undefined ])
					})
			})

			it('can spy on all unmatched calls to fetch', () => {
				const theFetch = theGlobal.fetch
				const fetchSpy = theGlobal.fetch = sinon.spy(() => Promise.resolve());
				fetchMock
					.spy();

				fetch('http://apples.and.pears')
				expect(fetchSpy.calledWith('http://apples.and.pears')).to.be.true
				expect(fetchMock.called()).to.be.true;
				expect(fetchMock.calls().unmatched[0]).to.eql(['http://apples.and.pears', undefined]);
				fetchMock.restore();
				expect(theGlobal.fetch).to.equal(fetchSpy)
				theGlobal.fetch = theFetch;

			})

		})

		describe('mock()', () => {
			describe('parameters', () => {
				beforeEach(() => {
					sinon.stub(fetchMock, 'addRoute');
				});

				afterEach(() => {
					fetchMock.addRoute.restore();
				});

				it('accepts single config object', () => {
					const config = {name: 'route', matcher: 'http://it.at.there/', response: 'ok'};
					expect(() => {
						fetchMock.mock(config);
					}).not.to.throw();
					expect(fetchMock.addRoute.calledWith(config));
				});

				it('accepts matcher, route pairs', () => {
					expect(() => {
						fetchMock.mock('http://it.at.there/', 'ok');
					}).not.to.throw();
					expect(fetchMock.addRoute.calledWith({matcher: 'http://it.at.there/', response: 'ok'}));
				});

				it('accepts matcher, response, config triples', () => {
					expect(() => {
						fetchMock.mock('http://it.at.there/', 'ok', {method: 'PUT', some: 'prop'});
					}).not.to.throw();
					expect(fetchMock.addRoute.calledWith({matcher: 'http://it.at.there/', response: 'ok', method: 'PUT', some: 'prop'}));
				});

				it('expects a matcher', () => {
					expect(() => {
						fetchMock.mock(null, 'ok');
					}).to.throw();
				});

				it('expects a response', () => {
					expect(() => {
						fetchMock.mock('http://it.at.there/');
					}).to.throw();
				});

				describe('method shorthands', () => {
					'get,post,put,delete,head,patch'.split(',')
						.forEach(method => {
							it(`has shorthand for ${method.toUpperCase()}`, () => {
								sinon.stub(fetchMock, 'mock');
								fetchMock[method]('a', 'b');
								fetchMock[method]('a', 'b', {opt: 'c'});
								expect(fetchMock.mock.calledWith('a', 'b', {method: method.toUpperCase()})).to.be.true;
								expect(fetchMock.mock.calledWith('a', 'b', {opt: 'c', method: method.toUpperCase()})).to.be.true;
								fetchMock.mock.restore();
							});
						})
				});

			});


			describe('matching routes', () => {

				it('match exact strings', () => {
					fetchMock
						.mock({
							name: 'route',
							matcher: 'http://it.at.there/',
							response: 'ok'
						})
						.catch();
					return Promise.all([fetch('http://it.at.there/'), fetch('http://it.at.thereabouts')])
						.then(() => {
							expect(fetchMock.called()).to.be.true;
							expect(fetchMock.called('route')).to.be.true;
							expect(fetchMock.calls().matched.length).to.equal(1);
							expect(fetchMock.calls('route').length).to.equal(1);
							expect(fetchMock.calls().unmatched.length).to.equal(1);
						});
				});

				it('match when relative url', () => {
					fetchMock.mock({
						name: 'route',
						matcher: '/it.at.there/',
						method: 'POST',
						response: 'ok'
					})
					.catch();
					return fetch('/it.at.there/', {method: 'POST'})
						.then(() => {
							expect(fetchMock.called()).to.be.true;
							expect(fetchMock.called('route')).to.be.true;
							expect(fetchMock.calls().matched.length).to.equal(1);
							expect(fetchMock.calls('route').length).to.equal(1);
						});
				});

				it('match when Request instance', () => {
					fetchMock.mock({
						name: 'route',
						matcher: 'http://it.at.there/',
						method: 'POST',
						response: 'ok'
					}).catch();
					return fetch(new Request('http://it.at.there/', {method: 'POST'}))
						.then(() => {
							expect(fetchMock.called()).to.be.true;
							expect(fetchMock.called('route')).to.be.true;
							expect(fetchMock.calls().matched.length).to.equal(1);
							expect(fetchMock.calls('route').length).to.equal(1);
						});
				});

				it('match strings starting with a string', () => {
					fetchMock.mock({
						name: 'route',
						matcher: '^http://it.at.there',
						response: 'ok'
					}).catch();
					return Promise.all([
						fetch('http://it.at.there'),
						fetch('http://it.at.thereabouts'),
						fetch('http://it.at.hereabouts')]
					)
						.then(() => {
							expect(fetchMock.called()).to.be.true;
							expect(fetchMock.called('route')).to.be.true;
							expect(fetchMock.calls().matched.length).to.equal(2);
							expect(fetchMock.calls('route').length).to.equal(2);
							expect(fetchMock.calls().unmatched.length).to.equal(1);
						});
				});

				describe('string matcher keywords', () => {
					it('match begin: keyword', () => {
						fetchMock.mock({
							name: 'route',
							matcher: 'begin:http://it.at.there',
							response: 'ok'
						}).catch();
						return Promise.all([
							fetch('http://it.at.there'),
							fetch('http://it.at.thereabouts'),
							fetch('http://it.at.hereabouts')
						])
							.then(function () {
								expect(fetchMock.called('route')).to.be.true;
								expect(fetchMock.calls('route').length).to.equal(2);
								expect(fetchMock.calls('route')[0][0]).to.equal('http://it.at.there');
							});
					});

					it('match end: keyword', () => {
						fetchMock.mock({
							name: 'route',
							matcher: 'end:hereabouts',
							response: 'ok'
						}).catch();
						return Promise.all([
							fetch('http://it.at.there'),
							fetch('http://it.at.thereabouts'),
							fetch('http://it.at.hereabouts')
						])
							.then(function () {
								expect(fetchMock.called('route')).to.be.true;
								expect(fetchMock.calls('route').length).to.equal(2);
								expect(fetchMock.calls('route')[0][0]).to.equal('http://it.at.thereabouts');
							});
					});

					it('match glob: keyword', () => {
						fetchMock.mock({
							name: 'route',
							matcher: 'glob:/its/*/*',
							response: 'ok'
						}).catch();
						return Promise.all([
							fetch('/its/a/boy'),
							fetch('/its/a/girl'),
							fetch('/its/alive')
						])
							.then(function () {
								expect(fetchMock.called('route')).to.be.true;
								expect(fetchMock.calls('route').length).to.equal(2);
								expect(fetchMock.calls('route')[0][0]).to.equal('/its/a/boy');
							});
					});

					it('match express: keyword', () => {
						fetchMock.mock({
							name: 'route',
							matcher: 'express:/its/:word',
							response: 'ok'
						}).catch();
						return Promise.all([
							fetch('/its/a/boy'),
							fetch('/its/a/girl'),
							fetch('/its/alive')
						])
							.then(function () {
								expect(fetchMock.called('route')).to.be.true;
								expect(fetchMock.calls('route').length).to.equal(1);
								expect(fetchMock.calls('route')[0][0]).to.equal('/its/alive');
							});
					});

				});


				it('match wildcard string', () => {
					fetchMock.mock({
						name: 'route',
						matcher: '*',
						response: 'ok'
					}).catch();
					return Promise.all([
						fetch('http://it.at.there'),
						fetch('http://it.at.thereabouts'),
						fetch('http://it.at.hereabouts')]
					)
						.then(() => {
							expect(fetchMock.called()).to.be.true;
							expect(fetchMock.called('route')).to.be.true;
							expect(fetchMock.calls().matched.length).to.equal(3);
							expect(fetchMock.calls('route').length).to.equal(3);
						});
				});

				it('match regular expressions', () => {
					fetchMock.mock({
						name: 'route',
						matcher: /http\:\/\/it\.at\.there\/\d+/,
						response: 'ok'
					}).catch();
					return Promise.all([fetch('http://it.at.there/'), fetch('http://it.at.there/12345'), fetch('http://it.at.there/abcde')])
						.then(() => {
							expect(fetchMock.called()).to.be.true;
							expect(fetchMock.called('route')).to.be.true;
							expect(fetchMock.calls('route').length).to.equal(1);
							expect(fetchMock.calls().matched.length).to.equal(1);
							expect(fetchMock.calls().unmatched.length).to.equal(2);
						});
				});

				it('match using custom functions', () => {
					fetchMock.mock({
						name: 'route',
						matcher: (url, opts) => {
							return url.indexOf('logged-in') > -1 && opts && opts.headers && opts.headers.authorized === true;
						},
						response: 'ok'
					}).catch();
					return Promise.all([
						fetch('http://it.at.there/logged-in', {headers:{authorized: true}}),
						fetch('http://it.at.there/12345', {headers:{authorized: true}}),
						fetch('http://it.at.there/logged-in')
					])
						.then(() => {
							expect(fetchMock.called()).to.be.true;
							expect(fetchMock.called('route')).to.be.true;
							expect(fetchMock.calls('route').length).to.equal(1);
							expect(fetchMock.calls().matched.length).to.equal(1);
							expect(fetchMock.calls().unmatched.length).to.equal(2);
						});
				});

        it('match method', () => {
					fetchMock.mock({
							name: 'route1',
							method: 'get',
							matcher: 'http://it.at.here/',
							response: 'ok'
						}).mock({
							name: 'route2',
							method: 'put',
							matcher: 'http://it.at.here/',
							response: 'ok'
						}).catch();
					return Promise.all([
						fetch('http://it.at.here/', {method: 'put'}),
						fetch('http://it.at.here/'),
						fetch('http://it.at.here/', {method: 'GET'}),
						fetch('http://it.at.here/', {method: 'delete'})
					])
						.then(() => {
							expect(fetchMock.called()).to.be.true;
							expect(fetchMock.called('route1')).to.be.true;
							expect(fetchMock.called('route2')).to.be.true;
							expect(fetchMock.calls('route1').length).to.equal(2);
							expect(fetchMock.calls('route2').length).to.equal(1);
							expect(fetchMock.calls().matched.length).to.equal(3);
							expect(fetchMock.calls().unmatched.length).to.equal(1);
						});
        });


				it('match headers', () => {
					fetchMock.mock({
							name: 'route1',
							headers: {
								test: 'yes'
							},
							matcher: 'http://it.at.here/',
							response: 'ok'
						}).mock({
							name: 'route2',
							headers: {
								test: 'else',
								again: 'oh yes'
							},
							matcher: 'http://it.at.here/',
							response: 'ok'
						}).catch();
					return Promise.all([
						fetch('http://it.at.here/', {headers: {test: 'yes'}}),
						fetch('http://it.at.here/', {headers: {test: 'else'}}),
						fetch('http://it.at.here/', {headers: {test: 'else', AGAIN: 'oh yes'}}),
						fetch('http://it.at.here/')
					])
						.then(() => {
							expect(fetchMock.called()).to.be.true;
							expect(fetchMock.called('route1')).to.be.true;
							expect(fetchMock.called('route2')).to.be.true;
							expect(fetchMock.calls('route1').length).to.equal(1);
							expect(fetchMock.calls('route2').length).to.equal(1);
							expect(fetchMock.calls().matched.length).to.equal(2);
							expect(fetchMock.calls().unmatched.length).to.equal(2);
						});
        });

				it('match multiple routes', () => {
					fetchMock.mock({
							name: 'route1',
							matcher: 'http://it.at.there/',
							response: 'ok'
						}).mock({
							name: 'route2',
							matcher: 'http://it.at.here/',
							response: 'ok'
						}).catch();
					return Promise.all([fetch('http://it.at.there/'), fetch('http://it.at.here/'), fetch('http://it.at.nowhere')])
						.then(() => {
							expect(fetchMock.called()).to.be.true;
							expect(fetchMock.called('route1')).to.be.true;
							expect(fetchMock.called('route2')).to.be.true;
							expect(fetchMock.calls('route1').length).to.equal(1);
							expect(fetchMock.calls('route2').length).to.equal(1);
							expect(fetchMock.calls().matched.length).to.equal(2);
							expect(fetchMock.calls().unmatched.length).to.equal(1);
						});
				});

				it('match first compatible route when many routes match', () => {
					fetchMock.mock({
							name: 'route1',
							matcher: 'http://it.at.there/',
							response: 'ok'
						}).mock({
							name: 'route2',
							matcher: '^http://it.at.there/',
							response: 'ok'
						}).catch();
					return Promise.all([fetch('http://it.at.there/')])
						.then(() => {
							expect(fetchMock.called()).to.be.true;
							expect(fetchMock.called('route1')).to.be.true;
							expect(fetchMock.calls('route1').length).to.equal(1);
							expect(fetchMock.calls().matched.length).to.equal(1);
							expect(fetchMock.calls('route2').length).to.equal(0);
						});
				});

				it('falls back to matcher.toString() as a name', () => {
					expect(() => {
						fetchMock.mock({matcher: 'http://it.at.there/', response: 'ok'});
					}).not.to.throw();
					fetch('http://it.at.there/');
					expect(fetchMock.calls('http://it.at.there/').length).to.equal(1);
				});


				it('record history of calls to matched routes', () => {
					fetchMock.mock({
						name: 'route',
						matcher: '^http://it.at.there',
						response: 'ok'
					}).catch();
					return Promise.all([fetch('http://it.at.there/'), fetch('http://it.at.thereabouts', {headers: {head: 'val'}})])
						.then(() => {
							expect(fetchMock.called()).to.be.true;
							expect(fetchMock.called('route')).to.be.true;
							expect(fetchMock.calls().matched.length).to.equal(2);
							expect(fetchMock.calls('route')[0]).to.eql(['http://it.at.there/', undefined]);
							expect(fetchMock.calls('route')[1]).to.eql(['http://it.at.thereabouts', {headers: {head: 'val'}}]);
						});
				});

				it('have helpers to retrieve paramaters pf last call', () => {
					fetchMock.mock({
						name: 'route',
						matcher: '^http://it.at.there',
						response: 200
					});
					// fail gracefully
					expect(() => {
						fetchMock.lastCall();
						fetchMock.lastUrl();
						fetchMock.lastOptions();
					}).to.not.throw;
					return Promise.all([
						fetch('http://it.at.there/first', {method: 'DELETE'}),
						fetch('http://it.at.there/second', {method: 'GET'})
					])
						.then(() => {
							expect(fetchMock.lastCall('route')).to.deep.equal(['http://it.at.there/second', {method: 'GET'}]);
							expect(fetchMock.lastCall()).to.deep.equal(['http://it.at.there/second', {method: 'GET'}]);
							expect(fetchMock.lastUrl()).to.equal('http://it.at.there/second');
							expect(fetchMock.lastOptions()).to.deep.equal({method: 'GET'});
						});

				})

				it('be possible to reset call history', () => {
					fetchMock.mock({
						name: 'route',
						matcher: '^http://it.at.there/',
						response: 'ok'
					});
					return fetch('http://it.at.there/')
						.then(() => {
							fetchMock.reset();
							expect(fetchMock.called()).to.be.false;
							expect(fetchMock.called('route')).to.be.false;
							expect(fetchMock.calls('route').length).to.equal(0);
							expect(fetchMock.calls().matched.length).to.equal(0);
						});
				});

				it('restoring clears call history', () => {
					fetchMock.mock({
						name: 'route',
						matcher: '^http://it.at.there/',
						response: 'ok'
					});
					return fetch('http://it.at.there/')
						.then(() => {
							fetchMock.restore();
							expect(fetchMock.called()).to.be.false;
							expect(fetchMock.called('route')).to.be.false;
							expect(fetchMock.calls('route').length).to.equal(0);
							expect(fetchMock.calls().matched.length).to.equal(0);
						});
				});
			});

			describe('unmatched routes', () => {

				it('throws if any calls unmatched', () => {
					fetchMock.mock(dummyRoute);
					expect(() => {
						fetch('http://1');
					}).to.throw;
				});

				it('can catch unmatched calls with empty 200', () => {
					fetchMock
						.catch()
						.mock(dummyRoute);
					return fetch('http://1')
						.then(res => {
							expect(fetchMock.called()).to.be.true;
							expect(fetchMock.calls().unmatched.length).to.equal(1);
							expect(res.status).to.equal(200);
						});
				});

				it('can catch unmatched calls with custom response', () => {
					fetchMock
						.catch({iam: 'json'})
						.mock(dummyRoute);
					return fetch('http://1')
						.then(res => {
							expect(fetchMock.called()).to.be.true;
							expect(fetchMock.calls().unmatched.length).to.equal(1);
							expect(res.status).to.equal(200);
							return res.json().then(json => {
								expect(json).to.eql({iam: 'json'});
							});
						});
				});

				it('can catch unmatched calls with function', () => {
					fetchMock
						.catch(() => new Response('i am text', {status: 200	}))
						.mock(dummyRoute);
					return fetch('http://1')
						.then(res => {
							expect(fetchMock.called()).to.be.true;
							expect(fetchMock.calls().unmatched.length).to.equal(1);
							expect(res.status).to.equal(200);
							return res.text().then(text => {
								expect(text).to.equal('i am text');
							});
						});
				});


				it('record history of unmatched routes', () => {
					fetchMock
						.catch()
						.mock(dummyRoute);
					return Promise.all([
						fetch('http://1', {method: 'GET'}),
						fetch('http://2', {method: 'POST'})
					])
						.then(() => {
							expect(fetchMock.called()).to.be.true;
							const unmatchedCalls = fetchMock.calls().unmatched;
							expect(unmatchedCalls.length).to.equal(2);
							expect(unmatchedCalls[0]).to.eql(['http://1', {method: 'GET'}]);
							expect(unmatchedCalls[1]).to.eql(['http://2', {method: 'POST'}]);
						})

				});

			});


			describe('responding', () => {

				it('respond with a Response', () => {
					fetchMock.mock({
						name: 'route',
						matcher: 'http://it.at.there/',
						response: new Response('i am text', {status: 200})
					});
					return fetch('http://it.at.there/')
						.then(res => {
							expect(res.status).to.equal(200);
							return res.text()
								.then(text => {
									expect(text).to.equal('i am text');
								})
						});
				});

				it('respond with a generated Response', () => {
					fetchMock.mock({
						name: 'route',
						matcher: 'http://it.at.there/',
						response: () => new Response('i am text too', {status: 200})
					});
					return fetch('http://it.at.there/')
						.then(res => {
							expect(res.status).to.equal(200);
							return res.text()
								.then(text => {
									expect(text).to.equal('i am text too');
								})
						});
				});

				it('respond with a status', () => {
					fetchMock.mock({
						name: 'route',
						matcher: 'http://it.at.there/',
						response: 300
					});
					return fetch('http://it.at.there/')
						.then(res => {
							expect(res.status).to.equal(300);
							expect(res.statusText).to.equal('Multiple Choices');
						});
				});

				it('respond with a string', () => {
					fetchMock.mock({
						name: 'route',
						matcher: 'http://it.at.there/',
						response: 'a string'
					});
					return fetch('http://it.at.there/')
						.then(res => {
							expect(res.status).to.equal(200);
							expect(res.statusText).to.equal('OK');
							return res.text()
						})
						.then(text => {
							expect(text).to.equal('a string');
						});
				});

				it('respond with a json', () => {
					fetchMock.mock({
						name: 'route',
						matcher: 'http://it.at.there/',
						response: {an: 'object'}
					});
					return fetch('http://it.at.there/')
						.then(res => {
							expect(res.status).to.equal(200);
							expect(res.statusText).to.equal('OK');
							return res.json();
						})
						.then(json => {
							expect(json).to.eql({an: 'object'});
						});
				});

				it('respond with a status', () => {
					fetchMock.mock({
						name: 'route',
						matcher: 'http://it.at.there/',
						response: {status: 404}
					});
					return fetch('http://it.at.there/')
						.then(res => {
							expect(res.status).to.equal(404);
							expect(res.statusText).to.equal('Not Found');
						});
				});

				it('respond with a complex response, including headers', () => {
					fetchMock.mock({
						name: 'route',
						matcher: 'http://it.at.there/',
						response: {
							status: 202,
							body: {an: 'object'},
							headers: {
								header: 'val'
							}
						}
					});
					return fetch('http://it.at.there/')
						.then(res => {
							expect(res.status).to.equal(202);
							expect(res.headers.get('header')).to.equal('val');
							res.json().then(json => {
								expect(json).to.eql({an: 'object'});
							});
						});
				});

				it('imitate a failed request', () => {
					fetchMock.mock({
						name: 'route',
						matcher: 'http://it.at.there/',
						response: {
							throws: 'Oh no'
						}
					});
					return fetch('http://it.at.there/')
						.then(() => {
							return Promise.reject('Expected fetch to fail');
						}, err => {
							expect(err).to.equal('Oh no');
						});
				});

				it('respond with a redirected response', () => {
					fetchMock.mock('http://it.at.there/', {
						__redirectUrl: 'http://it.at.there/destination',
						body: 'I am a redirect'
					});
					return fetch('http://it.at.there/')
						.then(res => {
							expect(res.redirected).to.equal(true);
							expect(res.url).to.equal('http://it.at.there/destination');
							return res.text()
								.then(text => {
									expect(text).to.equal('I am a redirect')
								})
						});
				});

				it('construct a response based on the request', () => {
					fetchMock.mock({
						name: 'route',
						matcher: 'http://it.at.there/',
						response: (url, opts) => {
							return url + opts.headers.header;
						}
					});
					return fetch('http://it.at.there/', {headers: {header: 'val'}})
						.then(res => {
							expect(res.status).to.equal(200);
							return res.text().then(text => {
								expect(text).to.equal('http://it.at.there/val');
							});
						});
				});

				it('construct a promised response based on the request', () => {
					fetchMock.mock({
						name: 'route',
						matcher: 'http://it.at.there/',
						response: (url, opts) => {
							return Promise.resolve(url + opts.headers.header);
						}
					});
					return fetch('http://it.at.there/', {headers: {header: 'val'}})
						.then(res => {
							expect(res.status).to.equal(200);
							return res.text().then(text => {
								expect(text).to.equal('http://it.at.there/val');
							});
						});
				});

				it('respond with a promise of a response', done => {
					let resolve;
					const promise = new Promise(res => { resolve = res})
					fetchMock.mock({
						name: 'route',
						matcher: 'http://it.at.there/',
						response: promise.then(() => 200)
					});
					const stub = sinon.spy(res => res);

					fetch('http://it.at.there/', {headers: {header: 'val'}})
						.then(stub)
						.then(res => {
							expect(res.status).to.equal(200);
						});

					setTimeout(() => {
						expect(stub.called).to.be.false;
						resolve();
						setTimeout(() => {
							expect(stub.called).to.be.true;
							done();
						}, 10)
					}, 10)
				});

				it ('respond with a promise of a complex response', done => {
					let resolve;

					const promise = new Promise(res => {resolve = res})

					fetchMock.mock({
						name: 'route',
						matcher: 'http://it.at.there/',
						response: promise.then(() => (url, opts) => {
							return url + opts.headers.header;
						})
					});
					const stub = sinon.spy(res => res);

					fetch('http://it.at.there/', {headers: {header: 'val'}})
						.then(stub)
						.then(res => {
							expect(res.status).to.equal(200);
							return res.text().then(text => {
								expect(text).to.equal('http://it.at.there/val');
							});
						});
					setTimeout(() => {
						expect(stub.called).to.be.false;
						resolve();
						setTimeout(() => {
							expect(stub.called).to.be.true;
							done();
						}, 10)
					}, 10)
				});

				describe('flush', () => {
					it('flush resolves if all fetches have resolved', () => {
						fetchMock
							.mock('http://one.com', 200)
							.mock('http://two.com', 200)
						// no expectation, but if it doesn't work then the promises will hang
						// or reject and the test will timeout
						return fetchMock.flush()
							.then(() => {
								fetch('http://one.com')
								return fetchMock.flush()
							})
							.then(() => {
								fetch('http://two.com')
								return fetchMock.flush()
							})
					})

					it('should resolve after fetches', () => {
						fetchMock.mock('http://example', 'working!')
						let data;
						fetch('http://example')
							.then(() => data = 'done');
						return fetchMock.flush()
							.then(() => expect(data).to.equal('done'))
					})

					it('flush waits for unresolved promises', () => {
						fetchMock
							.mock('http://one.com', 200)
							.mock('http://two.com', () => new Promise(res => setTimeout(() => res(200), 50)))
						const orderedResults = []
						fetch('http://one.com')
						fetch('http://two.com')
						setTimeout(() => orderedResults.push('not flush'), 25)
						return fetchMock
							.flush()
							.then(() => orderedResults.push('flush'))
							.then(() => expect(orderedResults).to.deep.equal(['not flush', 'flush']))
					})

					it('flush resolves on expected error', () => {
						fetchMock
							.mock('http://one.com', {throws: 'Problem in space'})
						fetch('http://one.com')
						return fetchMock
							.flush()
					})

				})
			});

			describe('strict matching', function () {

				it('can expect all routes to have been called', function () {

					fetchMock
						.mock('http://it.at.there1/', 200)
						.mock('http://it.at.there2/', 200)

					fetch('http://it.at.there1/')
					expect(fetchMock.called()).to.be.true;
					expect(fetchMock.done()).to.be.false;
					fetch('http://it.at.there2/')
					expect(fetchMock.done()).to.be.true;
				});

				it('can expect a route to have been called exactly n times', function () {

					fetchMock
						.mock('http://it.at.there1/', 200, {times: 3})

					fetch('http://it.at.there1/')
					expect(fetchMock.called()).to.be.true;
					expect(fetchMock.done()).to.be.false;
					expect(fetchMock.called('http://it.at.there1/')).to.be.true;
					expect(fetchMock.done('http://it.at.there1/')).to.be.false;
					fetch('http://it.at.there1/')
					expect(fetchMock.done()).to.be.false;
					expect(fetchMock.done('http://it.at.there1/')).to.be.false;
					fetch('http://it.at.there1/');
					expect(fetchMock.done()).to.be.true;
					expect(fetchMock.done('http://it.at.there1/')).to.be.true;
				});

				it('can expect all routes to have been called m, n ... times', function () {
					fetchMock
						.mock('http://it.at.there1/', 200, {times: 2})
						.mock('http://it.at.there2/', 200, {times: 2})

					fetch('http://it.at.there1/')
					expect(fetchMock.done()).to.be.false;
					expect(fetchMock.done('http://it.at.there1/')).to.be.false;
					expect(fetchMock.done('http://it.at.there2/')).to.be.false;
					fetch('http://it.at.there1/')
					expect(fetchMock.done()).to.be.false;
					expect(fetchMock.done('http://it.at.there1/')).to.be.true;
					expect(fetchMock.done('http://it.at.there2/')).to.be.false;
					fetch('http://it.at.there2/')
					expect(fetchMock.done()).to.be.false;
					expect(fetchMock.done('http://it.at.there1/')).to.be.true;
					expect(fetchMock.done('http://it.at.there2/')).to.be.false;
					fetch('http://it.at.there2/');
					expect(fetchMock.done()).to.be.true;
					expect(fetchMock.done('http://it.at.there1/')).to.be.true;
					expect(fetchMock.done('http://it.at.there2/')).to.be.true;
				});

				describe('strict matching shorthands', () => {
					it(`has once shorthand method`, () => {
						sinon.stub(fetchMock, 'mock');
						fetchMock['once']('a', 'b');
						fetchMock['once']('a', 'b', {opt: 'c'});
						expect(fetchMock.mock.calledWith('a', 'b', {times: 1})).to.be.true;
						expect(fetchMock.mock.calledWith('a', 'b', {opt: 'c', times: 1})).to.be.true;
						fetchMock.mock.restore();
					});

					'get,post,put,delete,head,patch'.split(',')
						.forEach(method => {
							it(`has once shorthand for ${method.toUpperCase()}`, () => {
								sinon.stub(fetchMock, 'mock');
								fetchMock[method + 'Once']('a', 'b');
								fetchMock[method + 'Once']('a', 'b', {opt: 'c'});
								expect(fetchMock.mock.calledWith('a', 'b', {method: method.toUpperCase(), times: 1})).to.be.true;
								expect(fetchMock.mock.calledWith('a', 'b', {opt: 'c', method: method.toUpperCase(), times: 1})).to.be.true;
								fetchMock.mock.restore();
							});
						})
				});


				it('won\'t mock if route already matched enough times', function () {
					fetchMock
						.mock('http://it.at.there1/', 200, {times: 1})

					return fetch('http://it.at.there1/')
						.then(res => {
							expect(res.status).to.equal(200);
						})
						.then(() => fetch('http://it.at.there1/'))
						.then(() => {
							expect(true).to.be.false;
						}, () => {
							expect(true).to.be.true;
						})
				});

				it('falls back to second route if first route already matched enough times', function () {
					fetchMock
						.mock('http://it.at.there1/', 404, {times: 1})
						.mock('http://it.at.there1/', 200);

					return fetch('http://it.at.there1/')
						.then(res => {
							expect(res.status).to.equal(404);
						})
						.then(() => fetch('http://it.at.there1/'))
						.then(res => {
							expect(res.status).to.equal(200);
						})
				});

				it('reset() resets count', () => {
					fetchMock
						.once('http://it.at.there1/', 200);
					return fetch('http://it.at.there1/')
						.then(() => {
							expect(fetchMock.done()).to.be.true;
							fetchMock.reset();
							expect(fetchMock.done()).to.be.false;
							expect(fetchMock.done('http://it.at.there1/')).to.be.false;
							return fetch('http://it.at.there1/')
								.then(() => {
									expect(fetchMock.done()).to.be.true;
									expect(fetchMock.done('http://it.at.there1/')).to.be.true;
								})
						});
				})

				it('logs unmatched calls', function () {
					sinon.spy(console, 'warn')
					fetchMock
						.mock('http://it.at.there1/', 200)
						.mock('http://it.at.there2/', 200, {times: 2})

					fetch('http://it.at.there2/')
					fetchMock.done()
					expect(console.warn.calledWith('Warning: http://it.at.there1/ not called')).to.be.true;
					expect(console.warn.calledWith('Warning: http://it.at.there2/ only called 1 times, but 2 expected')).to.be.true;
					console.warn.reset();
					fetchMock.done('http://it.at.there1/')
					expect(console.warn.calledWith('Warning: http://it.at.there1/ not called')).to.be.true;
					expect(console.warn.calledWith('Warning: http://it.at.there2/ only called 1 times, but 2 expected')).to.be.false;
					console.warn.restore();
				});

			});
		});

		describe('configurability', () => {
			it('can configure sendAsJson off', () => {
				sinon.spy(JSON, 'stringify');
				fetchMock.configure({
					sendAsJson: false
				});
				fetchMock.mock('http://it.at.there/', {not: 'an object'});
				try {
					// it should throw as we're trying to respond with unstringified junk
					// ideally we'd use a buffer in the test, but the browser and node APIs differ
					fetch('http://it.at.there/')
					expect(false).to.be.true;
				} catch (e) {
					expect(JSON.stringify.calledWith({not: 'an object'})).to.be.false;
					JSON.stringify.restore();
					fetchMock.configure({
						sendAsJson: true
					});
				}
			});

			it('has includeContentLength off by default', done => {
				fetchMock.mock('http://it.at.there/', {body: {hello: 'world'}});
				fetch('http://it.at.there/')
					.then(res => {
						expect(res.headers.has('content-length')).to.be.false;
						done();
					});
			});

			it('can configure includeContentLength on', done => {
				fetchMock.configure({
					includeContentLength: true
				});
				fetchMock.mock('http://it.at.there/', {body: {hello: 'world'}});
				fetch('http://it.at.there/')
					.then(res => {
						expect(res.headers.get('content-length')).to.equal('17');
						fetchMock.configure({
							includeContentLength: false
						});
						done();
					});
			});

			it('includeContentLength can override the global setting to on', done => {
				fetchMock.configure({
					includeContentLength: false
				});
				fetchMock.mock('http://it.at.there/', {body: {hello: 'world'}, includeContentLength: true});
				fetch('http://it.at.there/')
					.then(res => {
						expect(res.headers.get('content-length')).to.equal('17');
						fetchMock.configure({
							includeContentLength: false
						});
						done();
					});
			});

			it('includeContentLength can override the global setting to off', done => {
				fetchMock.configure({
					includeContentLength: true
				});
				fetchMock.mock('http://it.at.there/', {body: {hello: 'world'}, includeContentLength: false});
				fetch('http://it.at.there/')
					.then(res => {
						expect(res.headers.has('content-length')).to.be.false;
						fetchMock.configure({
							includeContentLength: false
						});
						done();
					});
			});

			describe('fetch utility class implementations', () => {
				const FetchMock = require('../src/fetch-mock');
				const originalImplementations = {
					Headers: FetchMock.Headers,
					Request: FetchMock.Request,
					Response: FetchMock.Response
				};

				const getHeadersSpy = () => {
					const spy = function (config) {
						spy.callCount += 1;
						if (config) {
							return new originalImplementations.Headers(config);
						} else {
							return new originalImplementations.Headers();
						}
					};
					spy.prototype = originalImplementations.Headers;
					spy.callCount = 0;
					return spy;
				}

				const getResponseSpy = () => {
					const spy = function (body, opts) {
						spy.callCount += 1;
						return new originalImplementations.Response(body, opts);
					};
					spy.prototype = originalImplementations.Response;
					spy.callCount = 0;
					return spy;
				}

				let defaultSpies = null;

				beforeEach(() => {
					defaultSpies = {
						Headers: getHeadersSpy(),
						Request: originalImplementations.Request,
						Response: getResponseSpy()
					};

					fetchMock.setImplementations(defaultSpies);
				});

				afterEach(() => {
					fetchMock.restore();
					fetchMock.setImplementations(originalImplementations);
				});

				it('should use the configured Headers', () => {
					const spiedReplacementHeaders = getHeadersSpy();
					fetchMock.setImplementations({ Headers: spiedReplacementHeaders });

					fetchMock.mock('http://example.com/', {
						status: 200,
						headers: { id: 1 }
					});

					return fetch('http://example.com/').then(() => {
						expect(spiedReplacementHeaders.callCount).to.equal(1);
						expect(defaultSpies.Headers.callCount).to.equal(0);
					});
				});

				it('should use the configured Response', () => {
					const spiedReplacementResponse = sinon.stub().returns({ isFake: true });
					fetchMock.setImplementations({ Response: spiedReplacementResponse });

					fetchMock.mock('http://example.com/', { status: 200 });

					return fetch('http://example.com/').then((response) => {
						expect(response.isFake).to.equal(true);
						expect(spiedReplacementResponse.callCount).to.equal(1);
						expect(defaultSpies.Response.callCount).to.equal(0);
					});
				});

				it('should use the configured Request', () => {
					const ReplacementRequest = function (url) {
						this.url = url;
						this.method = 'GET';
						this.headers = [];
					};
					fetchMock.setImplementations({ Request: ReplacementRequest });

					fetchMock.mock('http://example.com/', { status: 200 });

					const requestInstance = new ReplacementRequest('http://example.com/');

					// As long as this is successful, it's worked, as we've correctly
					// matched the request against overridden prototype.
					return fetch(requestInstance);
				});
			});

			it('can be configured to use alternate Promise implementations', () => {
				fetchMock.setImplementations({
					Promise: BluebirdPromise
				});
				fetchMock
					.mock('http://example.com', 200)
				const fetchCall = fetch('http://example.com');
				expect(fetchCall).to.be.instanceof(BluebirdPromise);
				return fetchCall.then(() => {
					fetchMock.restore();
					fetchMock.setImplementations({Promise});
				})

			});
		})

		describe('includeContentLength', () => {
			it('should work on body of type object', done => {
				fetchMock.mock('http://it.at.there/', {body: {hello: 'world'}, includeContentLength: true});
				fetch('http://it.at.there/')
					.then(res => {
						expect(res.headers.get('content-length')).to.equal('17');
						done();
					});
			});

			it('should work on body of type string', done => {
				fetchMock.mock('http://it.at.there/', {body: 'Fetch-Mock rocks', includeContentLength: true});
				fetch('http://it.at.there/')
					.then(res => {
						expect(res.headers.get('content-length')).to.equal('16');
						done();
					});
			});

			it('should not overrule explicit mocked content-length header', done => {
				fetchMock.mock('http://it.at.there/', {
					body: {
						hello: 'world'
<<<<<<< HEAD
					}, 
=======
					},
>>>>>>> 076b00b1
					headers: {
						'Content-Length': '100',
					},
					includeContentLength: true
				});
				fetch('http://it.at.there/')
					.then(res => {
						expect(res.headers.get('content-length')).to.equal('100');
						done();
					});
			});

			it('should be case-insensitive when checking for explicit content-length header', done => {
				fetchMock.mock('http://it.at.there/', {
					body: {
						hello: 'world'
<<<<<<< HEAD
					}, 
=======
					},
>>>>>>> 076b00b1
					headers: {
						'CoNtEnT-LeNgTh': '100',
					},
					includeContentLength: true
				});
				fetch('http://it.at.there/')
					.then(res => {
						expect(res.headers.get('content-length')).to.equal('100');
						done();
					});
			});

		});

		describe('sandbox', () => {
			it('return function', () => {
				const sbx = fetchMock.sandbox();
				expect(typeof sbx).to.equal('function');
			});

			it('port settings from parent instance', () => {
				const sbx = fetchMock.sandbox();
				expect(sbx.Headers).to.equal(fetchMock.Headers)
			});

			it('disallow calling on part configured parent', () => {
				expect(() => fetchMock.mock('url', 200).sandbox()).to.throw
			});

			it('implement full fetch-mock api', () => {
				const sbx = fetchMock.sandbox();
				expect(typeof sbx.mock).to.equal('function');
			});

			it('be a mock fetch implementation', () => {
				const sbx = fetchMock
					.sandbox()
					.mock('http://domain.url', 200)
				return sbx('http://domain.url')
					.then(res => {
						expect(res.status).to.equal(200);
					})
			});

			it('don\'t interfere with global fetch', () => {
				const sbx = fetchMock
					.sandbox()
					.mock('http://domain.url', 200)
				expect(theGlobal.fetch).to.equal(dummyFetch);
				expect(theGlobal.fetch).not.to.equal(sbx);
			});

			it('don\'t interfere with global fetch-mock', () => {
				const sbx = fetchMock
					.sandbox()
					.mock('http://domain.url', 200)
					.catch(302)

				fetchMock
					.mock('http://domain2.url', 200)
					.catch(301)

				expect(theGlobal.fetch).to.equal(fetchMock.fetchMock);
				expect(fetchMock.fetchMock).not.to.equal(sbx);
				expect(fetchMock.fallbackResponse).not.to.equal(sbx.fallbackResponse)

				return Promise.all([
					sbx('http://domain.url'),
					fetch('http://domain2.url')
				])
					.then(responses => {
						expect(responses[0].status).to.equal(200);
						expect(responses[1].status).to.equal(200);
						expect(sbx.called('http://domain.url')).to.be.true;
						expect(sbx.called('http://domain2.url')).to.be.false;
						expect(fetchMock.called('http://domain2.url')).to.be.true;
						expect(fetchMock.called('http://domain.url')).to.be.false;
						fetchMock.restore();
						expect(sbx.called('http://domain.url')).to.be.true;
					})
			});

			it('don\'t interfere with other sandboxes', () => {
				const sbx = fetchMock
					.sandbox()
					.mock('http://domain.url', 200)
					.catch(301)

				const sbx2 = fetchMock
					.sandbox()
					.mock('http://domain2.url', 200)
					.catch(302)

				expect(sbx2).not.to.equal(sbx);
				expect(sbx2.fallbackResponse).not.to.equal(sbx.fallbackResponse)

				return Promise.all([
					sbx('http://domain.url'),
					sbx2('http://domain2.url')
				])
					.then(responses => {
						expect(responses[0].status).to.equal(200);
						expect(responses[1].status).to.equal(200);
						expect(sbx.called('http://domain.url')).to.be.true;
						expect(sbx.called('http://domain2.url')).to.be.false;
						expect(sbx2.called('http://domain2.url')).to.be.true;
						expect(sbx2.called('http://domain.url')).to.be.false;
					})
			});

			it('takes an optional promise to use', () => {
				const sbx = fetchMock
					.sandbox(BluebirdPromise)
					.mock('http://example.com', 200);
				expect(sbx('http://example.com')).to.be.instanceof(BluebirdPromise);
			});

			it('doesn\'t interfere with the global promise', () => {
				fetchMock.sandbox(BluebirdPromise);
				expect(fetch('http://example.com')).to.be.instanceof(GlobalPromise);
			});

			it('doesn\'t interfere with the promise used by other sandboxes', () => {
				fetchMock.sandbox(BluebirdPromise);
				const sbx = fetchMock
					.sandbox()
					.mock('http://example.com', 200);

				expect(sbx('http://example.com')).to.be.instanceof(GlobalPromise);
			});

			it('works with global promise responses when using the global promise', () => {
				const sbx = fetchMock
					.sandbox()
					.mock('http://example.com', GlobalPromise.resolve(200));

				const responsePromise = sbx('http://example.com')
				expect(responsePromise).to.be.instanceof(GlobalPromise);
				return responsePromise.then(res => expect(res.status).to.equal(200));
			});

			it('works with custom promise responses when using the global promise', () => {
				const sbx = fetchMock
					.sandbox()
					.mock('http://example.com', BluebirdPromise.resolve(200));

				const responsePromise = sbx('http://example.com')
				expect(responsePromise).to.be.instanceof(GlobalPromise);
				return responsePromise.then(res => expect(res.status).to.equal(200));
			});

			it('works with global promise responses when a custom promise is used', () => {
				const sbx = fetchMock
					.sandbox(BluebirdPromise)
					.mock('http://example.com', GlobalPromise.resolve(200));

				const responsePromise = sbx('http://example.com')
				expect(responsePromise).to.be.instanceof(BluebirdPromise);
				return responsePromise.then(res => expect(res.status).to.equal(200));
			});

			it('works with custom promise responses when a custom promise is used', () => {
				const sbx = fetchMock
					.sandbox(BluebirdPromise)
					.mock('http://example.com', BluebirdPromise.resolve(200));

				const responsePromise = sbx('http://example.com')
				expect(responsePromise).to.be.instanceof(BluebirdPromise);
				return responsePromise.then(res => expect(res.status).to.equal(200));
			});

			it('can be restored', () => {
				const sbx = fetchMock
					.sandbox(BluebirdPromise)
					.get('https://api.resin.io/foo', 200);

				return sbx('https://api.resin.io/foo')
					.then(res => {
						expect(res.status).to.equal(200);
						sbx
							.restore()
							.get('https://api.resin.io/foo', 500);
						return sbx('https://api.resin.io/foo');
					})
					.then(res => expect(res.status).to.equal(500))
			});

		})

		describe('regressions', () => {
			it('should combine function matchers with other options', () => {
				fetchMock
					.mock(url => /person/.test(url) , 301, { method: 'GET' })
					.mock(url => /person/.test(url) , 401, { method: 'POST' })

				return Promise.all([
					fetch('http://domain.com/person'),
					fetch('http://domain.com/person', {method: 'post'})
				])
					.then(responses => {
						expect(responses[0].status).to.equal(301);
						expect(responses[1].status).to.equal(401);
					})
			})

			it('should accept object respones when passing options', () => {
				expect(() => {
					fetchMock.mock('http://foo.com', { foo: 'bar' }, { method: 'GET' })
				}).to.not.throw();
			})

			it('should expect valid statuses', () => {
				fetchMock.mock('http://foo.com', { status: 'not number' })
				expect(() => fetch('http://foo.com'))
					.to.throw(`Invalid status not number passed on response object.
To respond with a JSON object that has status as a property assign the object to body
e.g. {"body": {"status: "registered"}}`);
			})

			it('should restore successfully after multiple mocks', () => {
				const realFetch = theGlobal.fetch;
				fetchMock
					.mock('http://foo.com', { status: 'not number' })
					.mock('http://foo2.com', { status: 'not number' })
				fetchMock.restore();
				expect(realFetch).to.equal(theGlobal.fetch);
			})

			it('should allow non native Promises as responses', () => {
				const stub = sinon.spy(() => Promise.resolve(new Response('', {status: 203})));
				fetchMock.mock(/.*/, {
					then: stub
				})
				return fetch('http://thing.place')
					.then(res => {
						expect(stub.calledOnce).to.be.true
						expect(res.status).to.equal(203);
						fetchMock.restore();
					})
			})

			it('record history of calls to unnamed matched routes', function () {
					const fourth = function (url) { return /fourth/.test(url) };

					fetchMock
						.mock('http://it.at.there/first', 200)
						.mock('^http://it.at.there', 200)
						.mock(/third/, 200)
						.mock(fourth, 200)

					return Promise.all([
						fetch('http://it.at.there/first'),
						fetch('http://it.at.there/second'),
						fetch('http://it.at.here/third'),
						fetch('http://it.at.here/fourth')
					])
						.then(function () {
							expect(fetchMock.called('http://it.at.there/first')).to.be.true;
							expect(fetchMock.called('^http://it.at.there')).to.be.true;
							expect(fetchMock.called('/third/')).to.be.true;
							// cope with babelified and various browser quirks version of the function
							expect(Object.keys(fetchMock._calls).some(key => key === fourth.toString())).to.be.true;
						});
				});

		})

        afterEach(() => {
            fetchMock.restore();
        })

	});
}<|MERGE_RESOLUTION|>--- conflicted
+++ resolved
@@ -1336,11 +1336,7 @@
 				fetchMock.mock('http://it.at.there/', {
 					body: {
 						hello: 'world'
-<<<<<<< HEAD
-					}, 
-=======
 					},
->>>>>>> 076b00b1
 					headers: {
 						'Content-Length': '100',
 					},
@@ -1357,11 +1353,7 @@
 				fetchMock.mock('http://it.at.there/', {
 					body: {
 						hello: 'world'
-<<<<<<< HEAD
-					}, 
-=======
 					},
->>>>>>> 076b00b1
 					headers: {
 						'CoNtEnT-LeNgTh': '100',
 					},
