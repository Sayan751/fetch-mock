--- conflicted
+++ resolved
@@ -28,20 +28,12 @@
 
 FetchMock.fetchHandler.isMock = true;
 
-<<<<<<< HEAD
 FetchMock.executeRouter = function(url, options, request) {
-=======
-FetchMock.executeRouter = function(url, opts) {
->>>>>>> cb443747
 	if (this.config.fallbackToNetwork === 'always') {
 		return this.getNativeFetch();
 	}
 
-<<<<<<< HEAD
 	const response = this.router(url, options, request);
-=======
-	const response = this.router(url, opts);
->>>>>>> cb443747
 
 	if (response) {
 		return response;
@@ -51,11 +43,7 @@
 		console.warn(`Unmatched ${options && options.method || 'GET'} to ${url}`); // eslint-disable-line
 	}
 
-<<<<<<< HEAD
 	this.push(null, { url, options, request });
-=======
-	this.push(null, [url, opts]);
->>>>>>> cb443747
 
 	if (this.fallbackResponse) {
 		return this.fallbackResponse;
@@ -63,12 +51,8 @@
 
 	if (!this.config.fallbackToNetwork) {
 		throw new Error(
-<<<<<<< HEAD
 			`fetch-mock: No fallback response defined for ${(options &&
 				options.method) ||
-=======
-			`No fallback response defined for ${(opts && opts.method) ||
->>>>>>> cb443747
 				'GET'} to ${url}`
 		);
 	}
@@ -105,19 +89,11 @@
 	return new ResponseBuilder(url, response, this).exec();
 };
 
-<<<<<<< HEAD
 FetchMock.router = function(url, options, request) {
 	const route = this.routes.find(route => route.matcher(url, options));
 
 	if (route) {
 		this.push(route.name, { url, options, request });
-=======
-FetchMock.router = function(url, opts) {
-	const route = this.routes.find(route => route.matcher(url, opts));
-
-	if (route) {
-		this.push(route.name, [url, opts]);
->>>>>>> cb443747
 		return route.response;
 	}
 };
