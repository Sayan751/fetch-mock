- [Introduction](/fetch-mock)
- [Quickstart](/fetch-mock/quickstart)
- [Installation and usage](/fetch-mock/installation)
- API documentation
- [Troubleshooting](/fetch-mock/troubleshooting)
- [Examples](/fetch-mock/examples)

# API Documentation

* [V5 - V6 upgrade guide](/fetch-mock/v5-v6-upgrade)
* [V5 docs](/fetch-mock/v5)

## Mocking calls to `fetch`

#### `mock(matcher, response, options)` or `mock(options)`
Replaces `fetch` with a stub which records its calls, grouped by route, and optionally returns a mocked `Response` object or passes the call through to `fetch()`. Calls to `.mock()` can be chained. *Note that once mocked, `fetch` will error on any unmatched calls. Use `.spy()` or `.catch()` to handle unmocked calls more gracefully*
* `matcher`: Condition for selecting which requests to mock. (For matching based on headers, query strings or other `fetch` options see the `options` parameter documented below). Accepts any of the following:
    * `string`: Either
        * an exact url to match e.g. 'http://www.site.com/page.html'
        * `*` to match any url
        * `begin:http://www.site.com/` to match urls beginning with a string
        * `end:.jpg` to match urls ending with a string
        * `glob:http://*.*` to match glob patterns
        * `express:/user/:user` to match [express style paths](https://www.npmjs.com/package/path-to-regexp)
    * `RegExp`: A regular  expression to test the url against
    * `Function(url, opts)`: A function (returning a Boolean) that is passed the url and opts `fetch()` is called with (or, if `fetch()` was called with one, the `Request` instance)  

* `response`: Configures the http response returned by the mock. Can take any of the following values (or be a `Promise` for any of them, enabling full control when testing race conditions etc.)
    * `Response`: A `Response` instance - will be used unaltered
    * `number`: Creates a response with this status
    * `string`: Creates a 200 response with the string as the response body
    * `configObject` If an object _does not contain_ any properties aside from those listed below it is treated as config to build a `Response`
        * `body`: Set the response body (`string` or `object`)
        * `status`: Set the response status (default `200`)
        * `headers`: Set the response headers. (`object`)
<<<<<<< HEAD
        * `throws`: If this property is present then a `Promise` rejected with the value of `throws` is returned
=======
        * `throws`: If this property is present then a the value of `throws` is thrown
>>>>>>> a7995c45
        * `sendAsJson`: This property determines whether or not the request body should be converted to `JSON` before being sent (defaults to `true`).
        * `includeContentLength`: Set this property to true to automatically add the `content-length` header (defaults to `true`).
        * `redirectUrl`: *experimental* the url the response should be from (to imitate followed redirects - will set `redirected: true` on the response)
    * `object`: All objects that do not meet the criteria above are converted to `JSON` and returned as the body of a 200 response.
    * `Function(url, opts)`: A function that is passed the url and opts `fetch()` is called with and that returns any of the responses listed above (or a `Promise` for any of them)
* `options`: A configuration object with all/additional properties to define a route to mock
    * `name`: A unique string naming the route. Used to subsequently retrieve references to the calls, grouped by name. Defaults to `matcher.toString()`
    * `method`: http method to match
    * `headers`: key/value map of headers to match
    * `query`: key/value map of query strings to match, in any order
    * `matcher`: as specified above
    * `response`: as specified above
    * `repeat`: An integer, `n`, limiting the number of times the matcher can be used. If the route has already been called `n` times the route will be ignored and the call to `fetch()` will fall through to be handled by any other routes defined (which may eventually result in an error if nothing matches it)


#### `sandbox()`
This returns a drop-in mock for fetch which can be passed to other mocking libraries. It implements the full fetch-mock api and maintains its own state independent of other instances, so tests can be run in parallel. e.g.

#### `once()`
Shorthand for `mock()` which limits to being called one time only. (see `repeat` option above)

#### `get()`, `post()`, `put()`, `delete()`, `head()`, `patch()`
Shorthands for `mock()` restricted to a particular method *Tip: if you use some other method a lot you can easily define your own shorthands e.g.:*

```
fetchMock.purge = function (matcher, response, options) {
    return this.mock(matcher, response, Object.assign({}, options, {method: 'PURGE'}));
}

```

#### `getOnce()`, `postOnce()`, `putOnce()`, `deleteOnce()`, `headOnce()`, `patchOnce()`
Shorthands for `mock()` restricted to a particular method and that will only respond once

#### `catch(response)`
This is used to define how to respond to calls to fetch that don't match any of the defined mocks. It accepts the same types of response as a normal call to `.mock()`. It can also take an arbitrary function to completely customise behaviour of unmatched calls. It is chainable and can be called before or after other calls to `.mock()`. If `.catch() ` is called without any parameters then every unmatched call will receive a `200` response

#### `spy()`
Similar to `catch()`, this records the call history of unmatched calls, but instead of responding with a stubbed response, the request is passed through to native `fetch()` and is allowed to communicate over the network.

To use `.spy()` on a sandboxed `fetchMock`, `fetchMock.config.fetch` must be set to a reference to the `fetch` implementation you use in your code.

```
    fetchMock.sandbox().mock('http://domain.com', 200)
```
Existing sandboxed `fetchMock`s can also have `.sandbox()` called on them, thus building mocks that inherit some settings from a parent mock

#### `restore()`
Chainable method that restores `fetch()` to its unstubbed state and clears all data recorded for its calls.

#### `reset()`
Chainable method that clears all data recorded for `fetch()`'s calls. *It will not restore fetch to its default implementation*

*Note that `restore()` and `reset()` are both bound to fetchMock, and can be used directly as callbacks e.g. `afterEach(fetchMock.restore)` will work just fine. There is no need for `afterEach(function () {fetchMock.restore()})`*

## Inspecting how `fetch()` has been called

### Filtering
Most of the methods below accept two parameters, `(filter, method)`
- `filter` Enables filtering fetch calls for the most commonly use cases. It can be:
    - the name of a route 
    - The value of `matcher` or `matcher.toString()` for any unnamed route. You _can_ pass in the original regex or function as a matcher, but they will be converted to strings and used to look up values in fetch-mock's internal maps of calls, _not_ used as regexes or functions executed on teh url
<<<<<<< HEAD
    - If `filter` is a string, and it does not match any routes, it is asumed the string is a url, and calls to `fetch` made with that url are returned
=======
    - An exact url
>>>>>>> a7995c45
    - `true` for matched calls only
    - `false` for unmatched calls only
    - `undefined` for all calls to fetch
- `method` A http method to filter by   

#### `called(filter, method)`
Returns a Boolean indicating whether fetch was called and a route was matched. If `filter` is specified it only returns `true` if that particular route was matched.

#### `done(filter)`
<<<<<<< HEAD
Returns a Boolean indicating whether fetch was called the expected number of times (or at least once if the route defines no expectation is set for the route). If no `filter` is passed it returns `true` if every route has been called the number of expected times.

#### `calls(filter)`
Returns an object `{matched: [], unmatched: []}` containing arrays of all calls to fetch, grouped by whether fetch-mock matched them or not. If `filter` is specified then only calls to fetch matching that route are returned.

#### `lastCall(filter)`
Returns the arguments for the last matched call to fetch

#### `lastUrl(filter)`
Returns the url for the last matched call to fetch. When `fetch` was last called using a `Request` instance, the url will be extracted from this

#### `lastOptions(filter)`
=======
Returns a Boolean indicating whether fetch was called the expected number of times (or at least once if the route defines no expectation is set for the route). _Unlike the other methods for inspecting calls, unmatched calls are irrelevant_. Therefore, if no `filter` is passed, `done()` returns `true` if every route has been called the number of expected times.

#### `calls(filter, method)`
Returns an object `{matched: [], unmatched: []}` containing arrays of all calls to fetch, grouped by whether fetch-mock matched them or not. If `filter` is specified then only calls to fetch matching that route are returned.

#### `lastCall(filter, method)`
Returns the arguments for the last matched call to fetch

#### `lastUrl(filter, method)`
Returns the url for the last matched call to fetch. When `fetch` was last called using a `Request` instance, the url will be extracted from this

#### `lastOptions(filter, method)`
>>>>>>> a7995c45
Returns the options for the last matched call to fetch. When `fetch` was last called using a `Request` instance, the entire `Request` instance will be returned

#### `flush()`
Returns a `Promise` that resolves once all fetches handled by fetch-mock have resolved. Useful for testing code that uses `fetch` but doesn't return a promise.

## Config

On either the global or sandboxed `fetchMock` instances, the following config options can be set by setting properties on `fetchMock.config`
* `sendAsJson` [default `true`] - by default fetchMock will convert objects to JSON before sending. This is overrideable from each call but for some scenarios e.g. when dealing with a lot of array buffers, it can be useful to default to `false`
* `includeContentLength` [default `true`]: When set to true this will make fetchMock automatically add the `content-length` header. This is especially useful when combined with `sendAsJson` because then fetchMock does the conversion to JSON for you and knows the resulting length so you don’t have to compute this yourself by basically doing the same conversion to JSON.
* `fallbackToNetwork` [default `false`] If true then unmatched calls will transparently fall through to the network, if false an error will be thrown. Within individual tests `.catch()` and `spy()` can be used for fine-grained control of this
* `warnOnFallback` [default `true`] If true then any unmatched calls that are caught by a fallback handler (either the network or a custom function set using `catch()`) will emit warnings
* `Headers`,`Request`,`Response`,`Promise`, `fetch`
When using non standard fetch (e.g. a ponyfill, or  aversion of `node-fetch` other than the one bundled with `fetch-mock`) or an alternative Promise implementation, this will configure fetch-mock to use your chosen implementations.

Note that `Object.assign(fetchMock.config, require('fetch-ponyfill')())` will configure fetch-mock to use all of fetch-ponyfill's classes. In most cases, it should only be necessary to set this once before any tests run.
<|MERGE_RESOLUTION|>--- conflicted
+++ resolved
@@ -23,7 +23,7 @@
         * `glob:http://*.*` to match glob patterns
         * `express:/user/:user` to match [express style paths](https://www.npmjs.com/package/path-to-regexp)
     * `RegExp`: A regular  expression to test the url against
-    * `Function(url, opts)`: A function (returning a Boolean) that is passed the url and opts `fetch()` is called with (or, if `fetch()` was called with one, the `Request` instance)  
+    * `Function(url, opts)`: A function (returning a Boolean) that is passed the url and opts `fetch()` is called with (or, if `fetch()` was called with one, the `Request` instance)
 
 * `response`: Configures the http response returned by the mock. Can take any of the following values (or be a `Promise` for any of them, enabling full control when testing race conditions etc.)
     * `Response`: A `Response` instance - will be used unaltered
@@ -33,11 +33,7 @@
         * `body`: Set the response body (`string` or `object`)
         * `status`: Set the response status (default `200`)
         * `headers`: Set the response headers. (`object`)
-<<<<<<< HEAD
-        * `throws`: If this property is present then a `Promise` rejected with the value of `throws` is returned
-=======
         * `throws`: If this property is present then a the value of `throws` is thrown
->>>>>>> a7995c45
         * `sendAsJson`: This property determines whether or not the request body should be converted to `JSON` before being sent (defaults to `true`).
         * `includeContentLength`: Set this property to true to automatically add the `content-length` header (defaults to `true`).
         * `redirectUrl`: *experimental* the url the response should be from (to imitate followed redirects - will set `redirected: true` on the response)
@@ -98,36 +94,18 @@
 ### Filtering
 Most of the methods below accept two parameters, `(filter, method)`
 - `filter` Enables filtering fetch calls for the most commonly use cases. It can be:
-    - the name of a route 
+    - the name of a route
     - The value of `matcher` or `matcher.toString()` for any unnamed route. You _can_ pass in the original regex or function as a matcher, but they will be converted to strings and used to look up values in fetch-mock's internal maps of calls, _not_ used as regexes or functions executed on teh url
-<<<<<<< HEAD
     - If `filter` is a string, and it does not match any routes, it is asumed the string is a url, and calls to `fetch` made with that url are returned
-=======
-    - An exact url
->>>>>>> a7995c45
     - `true` for matched calls only
     - `false` for unmatched calls only
     - `undefined` for all calls to fetch
-- `method` A http method to filter by   
+- `method` A http method to filter by
 
 #### `called(filter, method)`
 Returns a Boolean indicating whether fetch was called and a route was matched. If `filter` is specified it only returns `true` if that particular route was matched.
 
 #### `done(filter)`
-<<<<<<< HEAD
-Returns a Boolean indicating whether fetch was called the expected number of times (or at least once if the route defines no expectation is set for the route). If no `filter` is passed it returns `true` if every route has been called the number of expected times.
-
-#### `calls(filter)`
-Returns an object `{matched: [], unmatched: []}` containing arrays of all calls to fetch, grouped by whether fetch-mock matched them or not. If `filter` is specified then only calls to fetch matching that route are returned.
-
-#### `lastCall(filter)`
-Returns the arguments for the last matched call to fetch
-
-#### `lastUrl(filter)`
-Returns the url for the last matched call to fetch. When `fetch` was last called using a `Request` instance, the url will be extracted from this
-
-#### `lastOptions(filter)`
-=======
 Returns a Boolean indicating whether fetch was called the expected number of times (or at least once if the route defines no expectation is set for the route). _Unlike the other methods for inspecting calls, unmatched calls are irrelevant_. Therefore, if no `filter` is passed, `done()` returns `true` if every route has been called the number of expected times.
 
 #### `calls(filter, method)`
@@ -140,7 +118,6 @@
 Returns the url for the last matched call to fetch. When `fetch` was last called using a `Request` instance, the url will be extracted from this
 
 #### `lastOptions(filter, method)`
->>>>>>> a7995c45
 Returns the options for the last matched call to fetch. When `fetch` was last called using a `Request` instance, the entire `Request` instance will be returned
 
 #### `flush()`
