- [Introduction](/fetch-mock)
- [Quickstart](/fetch-mock/quickstart)
- [Installation and usage](/fetch-mock/installation)
- API documentation
- [Troubleshooting](/fetch-mock/troubleshooting)
- [Examples](/fetch-mock/examples)

* [V6 - V7 upgrade guide](/fetch-mock/v6-v7-upgrade)
* [V6 docs](/fetch-mock/v6)
* [V5 - V6 upgrade guide](/fetch-mock/v5-v6-upgrade)
* [V5 docs](/fetch-mock/v5)

# API Documentation

## Mocking calls to `fetch`

#### `mock(matcher, response, options)` or `mock(options)`
<<<<<<< HEAD

Replaces `fetch` with a stub which records its calls, grouped by route, and optionally returns a mocked `Response` object or passes the call through to `fetch()`. Calls to `.mock()` can be chained. _Note that once mocked, `fetch` will error on any unmatched calls. Use `.spy()` or `.catch()` to handle unmocked calls more gracefully_

- `matcher`: Condition for selecting which requests to mock. (For matching based on headers, query strings or other `fetch` options see the `options` parameter documented below). Accepts any of the following:

  - `string`: Either
    - an exact url to match e.g. 'http://www.site.com/page.html'
    - `*` to match any url
    - `begin:http://www.site.com/` to match urls beginning with a string
    - `end:.jpg` to match urls ending with a string
    - `glob:http://*.*` to match glob patterns
    - `express:/user/:user` to match [express style paths](https://www.npmjs.com/package/path-to-regexp)
  - `RegExp`: A regular expression to test the url against
  - `Function(url, opts)`: A function (returning a Boolean) that is passed the url and opts `fetch()` is called with (or, if `fetch()` was called with one, the `Request` instance)

- `response`: Configures the http response returned by the mock. Can take any of the following values (or be a `Promise` for any of them, enabling full control when testing race conditions etc.)
  - `Response`: A `Response` instance - will be used unaltered
  - `number`: Creates a response with this status
  - `string`: Creates a 200 response with the string as the response body
  - `configObject` If an object _does not contain_ any properties aside from those listed below it is treated as config to build a `Response`
    - `body`: Set the response body (`string` or `object`)
    - `status`: Set the response status (default `200`)
    - `headers`: Set the response headers. (`object`)
    - `throws`: If this property is present then a the value of `throws` is thrown
    - `sendAsJson`: This property determines whether or not the request body should be converted to `JSON` before being sent (defaults to `true`).
    - `includeContentLength`: Set this property to true to automatically add the `content-length` header (defaults to `true`).
    - `redirectUrl`: _experimental_ the url the response should be from (to imitate followed redirects - will set `redirected: true` on the response)
  - `object`: All objects that do not meet the criteria above are converted to `JSON` and returned as the body of a 200 response.
  - `Function(url, opts)`: A function that is passed the url and opts `fetch()` is called with and that returns any of the responses listed above (or a `Promise` for any of them)
- `options`: A configuration object with all/additional properties to define a route to mock
  - `name`: A unique string naming the route. Used to subsequently retrieve references to the calls, grouped by name. Defaults to `matcher.toString()`
  - `method`: http method to match
  - `headers`: key/value map of headers to match
  - `query`: key/value map of query strings to match, in any order
  - `matcher`: as specified above
  - `response`: as specified above
  - `repeat`: An integer, `n`, limiting the number of times the matcher can be used. If the route has already been called `n` times the route will be ignored and the call to `fetch()` will fall through to be handled by any other routes defined (which may eventually result in an error if nothing matches it)
  - `overwriteRoutes`: If the route you're adding clashes with an existing route, setting `true` here will overwrite the clashing route, `false` will add another route to the stack which will be used as a fallback (useful when using the `repeat` option). Adding a clashing route without specifying this option will throw an error. It can also be set as a global option (see the **Config** section below)
=======
Replaces `fetch` with a stub which records its calls, grouped by route, and optionally returns a mocked `Response` object or passes the call through to `fetch()`. Calls to `.mock()` can be chained. *Note that once mocked, `fetch` will error on any unmatched calls. Use `.spy()` or `.catch()` to handle unmocked calls more gracefully*
* `matcher`: Condition for selecting which requests to mock. (For matching based on headers, query strings or other `fetch` options see the `options` parameter documented below). Accepts any of the following:
    * `string`: Either
        * an exact url to match e.g. 'http://www.site.com/page.html'
        * `*` to match any url
        * `begin:http://www.site.com/` to match urls beginning with a string
        * `end:.jpg` to match urls ending with a string
        * `path:/posts/2018/7/3` to match urls with a given path
        * `glob:http://*.*` to match glob patterns
        * `express:/user/:user` to match [express style paths](https://www.npmjs.com/package/path-to-regexp)
    * `RegExp`: A regular  expression to test the url against
    * `Function(url, opts)`: A function (returning a Boolean) that is passed the url and opts `fetch()` is called with (or, if `fetch()` was called with one, the `Request` instance)

_Note that if using `end:` or an exact url matcher, `fetch-mock` ([for good reason](https://url.spec.whatwg.org/#url-equivalence)) is unable to distinguish whether URLs without a path end in a trailing slash or not i.e. `http://thing` is treated the same as `http://thing/`_
* `response`: Configures the http response returned by the mock. Can take any of the following values (or be a `Promise` for any of them, enabling full control when testing race conditions etc.)
    * `Response`: A `Response` instance - will be used unaltered
    * `number`: Creates a response with this status
    * `string`: Creates a 200 response with the string as the response body
    * `configObject` If an object _does not contain_ any properties aside from those listed below it is treated as config to build a `Response`
        * `body`: Set the response body (`string` or `object`)
        * `status`: Set the response status (default `200`)
        * `headers`: Set the response headers. (`object`)
        * `throws`: If this property is present then fetch returns a `Promise` rejected with the value of `throws`
        * `sendAsJson`: This property determines whether or not the request body should be converted to `JSON` before being sent (defaults to `true`).
        * `includeContentLength`: Set this property to true to automatically add the `content-length` header (defaults to `true`).
        * `redirectUrl`: *experimental* the url the response should be from (to imitate followed redirects - will set `redirected: true` on the response)
    * `object`: All objects that do not meet the criteria above are converted to `JSON` and returned as the body of a 200 response.
    * `Function(url, opts)`: A function that is passed the url and opts `fetch()` is called with and that returns any of the responses listed above (or a `Promise` for any of them)
* `options`: A configuration object with all/additional properties to define a route to mock
    * `name`: A unique string naming the route. Used to subsequently retrieve references to the calls, grouped by name. Defaults to `matcher.toString()`
    * `method`: http method to match
    * `headers`: key/value map of headers to match
    * `query`: key/value map of query strings to match, in any order
    * `matcher`: as specified above
    * `response`: as specified above
    * `repeat`: An integer, `n`, limiting the number of times the matcher can be used. If the route has already been called `n` times the route will be ignored and the call to `fetch()` will fall through to be handled by any other routes defined (which may eventually result in an error if nothing matches it)
    * `overwriteRoutes`: If the route you're adding clashes with an existing route, setting `true` here will overwrite the clashing route, `false` will add another route to the stack which will be used as a fallback (useful when using the `repeat` option). Adding a clashing route without specifying this option will throw an error. It can also be set as a global option (see the **Config** section below)
>>>>>>> 315bf4be

#### `sandbox()`

This returns a drop-in mock for fetch which can be passed to other mocking libraries. It implements the full fetch-mock api and maintains its own state independent of other instances, so tests can be run in parallel. e.g.

#### `once()`

Shorthand for `mock()` which limits to being called one time only. (see `repeat` option above)

#### `get()`, `post()`, `put()`, `delete()`, `head()`, `patch()`

Shorthands for `mock()` restricted to a particular method _Tip: if you use some other method a lot you can easily define your own shorthands e.g.:_

```
fetchMock.purge = function (matcher, response, options) {
    return this.mock(matcher, response, Object.assign({}, options, {method: 'PURGE'}));
}
```

#### `getOnce()`, `postOnce()`, `putOnce()`, `deleteOnce()`, `headOnce()`, `patchOnce()`

Shorthands for `mock()` restricted to a particular method and that will only respond once

#### `catch(response)`

This is used to define how to respond to calls to fetch that don't match any of the defined mocks. It accepts the same types of response as a normal call to `.mock()`. It can also take an arbitrary function to completely customise behaviour of unmatched calls. It is chainable and can be called before or after other calls to `.mock()`. If `.catch()` is called without any parameters then every unmatched call will receive a `200` response

#### `spy()`

Similar to `catch()`, this records the call history of unmatched calls, but instead of responding with a stubbed response, the request is passed through to native `fetch()` and is allowed to communicate over the network.

To use `.spy()` on a sandboxed `fetchMock`, `fetchMock.config.fetch` must be set to a reference to the `fetch` implementation you use in your code.

```
    fetchMock.sandbox().mock('http://domain.com', 200)
```

Existing sandboxed `fetchMock`s can also have `.sandbox()` called on them, thus building mocks that inherit some settings from a parent mock

#### `restore()`

Chainable method that restores `fetch()` to its unstubbed state and clears all data recorded for its calls.

#### `reset()`

Chainable method that clears all data recorded for `fetch()`'s calls. _It will not restore fetch to its default implementation_

_Note that `restore()` and `reset()` are both bound to fetchMock, and can be used directly as callbacks e.g. `afterEach(fetchMock.restore)` will work just fine. There is no need for `afterEach(function () {fetchMock.restore()})`_

## Inspecting how `fetch()` has been called

### Filtering
<<<<<<< HEAD

Most of the methods below accept two parameters, `(filter, method)`

- `filter` Enables filtering fetch calls for the most commonly use cases. It can be:
  - the name of a route
  - The value of `matcher` or `matcher.toString()` for any unnamed route. You _can_ pass in the original regex or function as a matcher, but they will be converted to strings and used to look up values in fetch-mock's internal maps of calls, _not_ used as regexes or functions executed on teh url
  - If `filter` is a string, and it does not match any routes, it is asumed the string is a url, and calls to `fetch` made with that url are returned
  - `true` for matched calls only
  - `false` for unmatched calls only
  - `undefined` for all calls to fetch
- `method` A http method to filter by
=======
Most of the methods below accept two parameters, `(filter, options)`
- `filter` Enables filtering fetch calls for the most commonly use cases. The behaviour can be counterintuitive. The following rules, applied in the order they are described, are used to try to retrieve calls. If any rule retrieves no calls the next rule will be tried.
    - If `filter` is `undefined` all calls, matched _and_ unmatched, are returned
    - If `filter` is `true` (or `fetchMock.MATCHED`) all calls that matched some route are returned
    - If `filter` is `false` (or `fetchMock.UNMATCHED`) all calls that did not match any route are returned (when `.spy()`, `catch()` or `config.fallThroughToNetwork` were used to prevent errors being thrown)
    - If `filter` is the name of a named route, all calls handled by that route are returned
    - If `filter` is equal to `matcher` or `matcher.toString()` for a route, all calls handled by that route are returned
    - `filter` is executed using the same execution plan as matchers used in `.mock()`. Any calls matched by it will be returned. If `options` is also passed this is used in a similar way to the options used by `mock()`. Alternatively, `options` can be a string specifying a `method` to filter by

>>>>>>> 315bf4be

#### `called(filter, method)`

Returns a Boolean indicating whether fetch was called and a route was matched. If `filter` is specified it only returns `true` if that particular route was matched.

#### `done(filter, method)`

Returns a Boolean indicating whether fetch was called the expected number of times (or at least once if the route defines no expectation is set for the route). _Unlike the other methods for inspecting calls, unmatched calls are irrelevant_. Therefore, if no `filter` is passed, `done()` returns `true` if every route has been called the number of expected times.

#### `calls(filter, method)`

Returns an array of all calls to fetch matchingthe given filters. Each call is returned as an array of length 2, `[url, options]`. If `fetch` was called using a `Request` instance, thsi will be available as a `request` property on this array.

#### `lastCall(filter, method)`

Returns the arguments for the last matched call to fetch

#### `lastUrl(filter, method)`

Returns the url for the last matched call to fetch. When `fetch` was last called using a `Request` instance, the url will be extracted from this

#### `lastOptions(filter, method)`
<<<<<<< HEAD

Returns the options for the last matched call to fetch. When `fetch` was last called using a `Request` instance, the entire `Request` instance will be returned

#### `flush()`

Returns a `Promise` that resolves once all fetches handled by fetch-mock have resolved. Useful for testing code that uses `fetch` but doesn't return a promise.
=======
Returns the options for the last matched call to fetch. When `fetch` was last called using a `Request` instance, a set of `options` inferred from the `Request` will be returned

#### `flush()`
Returns a `Promise` that resolves once all fetches handled by fetch-mock have resolved. Pass in `true` to wait for all response methods (`res.json()`, `res.text()`, etc.) to resolve too. Useful for testing code that uses `fetch` but doesn't return a promise.
>>>>>>> 315bf4be

## Config

On either the global or sandboxed `fetchMock` instances, the following config options can be set by setting properties on `fetchMock.config`. Many can also be set on individual calls to `.mock()`.

- `sendAsJson` [default `true`] - by default fetchMock will convert objects to JSON before sending. This is overrideable from each call but for some scenarios e.g. when dealing with a lot of array buffers, it can be useful to default to `false`
- `includeContentLength` [default `true`]: When set to true this will make fetchMock automatically add the `content-length` header. This is especially useful when combined with `sendAsJson` because then fetchMock does the conversion to JSON for you and knows the resulting length so you don’t have to compute this yourself by basically doing the same conversion to JSON.
- `fallbackToNetwork` [default `false`] If true then unmatched calls will transparently fall through to the network, if false an error will be thrown. If set to `always`, all calls will fall through, effectively disabling fetch-mock. to Within individual tests `.catch()` and `spy()` can be used for fine-grained control of this
- `overwriteRoutes`: If a new route clashes with an existing route, setting `true` here will overwrite the clashing route, `false` will add another route to the stack which will be used as a fallback (useful when using the `repeat` option). Adding a clashing route without specifying this option will throw an error.
- `warnOnFallback` [default `true`] If true then any unmatched calls that are caught by a fallback handler (either the network or a custom function set using `catch()`) will emit warnings
- `Headers`,`Request`,`Response`,`Promise`, `fetch`
  When using non standard fetch (e.g. a ponyfill, or aversion of `node-fetch` other than the one bundled with `fetch-mock`) or an alternative Promise implementation, this will configure fetch-mock to use your chosen implementations.

Note that `Object.assign(fetchMock.config, require('fetch-ponyfill')())` will configure fetch-mock to use all of fetch-ponyfill's classes. In most cases, it should only be necessary to set this once before any tests run.<|MERGE_RESOLUTION|>--- conflicted
+++ resolved
@@ -15,46 +15,6 @@
 ## Mocking calls to `fetch`
 
 #### `mock(matcher, response, options)` or `mock(options)`
-<<<<<<< HEAD
-
-Replaces `fetch` with a stub which records its calls, grouped by route, and optionally returns a mocked `Response` object or passes the call through to `fetch()`. Calls to `.mock()` can be chained. _Note that once mocked, `fetch` will error on any unmatched calls. Use `.spy()` or `.catch()` to handle unmocked calls more gracefully_
-
-- `matcher`: Condition for selecting which requests to mock. (For matching based on headers, query strings or other `fetch` options see the `options` parameter documented below). Accepts any of the following:
-
-  - `string`: Either
-    - an exact url to match e.g. 'http://www.site.com/page.html'
-    - `*` to match any url
-    - `begin:http://www.site.com/` to match urls beginning with a string
-    - `end:.jpg` to match urls ending with a string
-    - `glob:http://*.*` to match glob patterns
-    - `express:/user/:user` to match [express style paths](https://www.npmjs.com/package/path-to-regexp)
-  - `RegExp`: A regular expression to test the url against
-  - `Function(url, opts)`: A function (returning a Boolean) that is passed the url and opts `fetch()` is called with (or, if `fetch()` was called with one, the `Request` instance)
-
-- `response`: Configures the http response returned by the mock. Can take any of the following values (or be a `Promise` for any of them, enabling full control when testing race conditions etc.)
-  - `Response`: A `Response` instance - will be used unaltered
-  - `number`: Creates a response with this status
-  - `string`: Creates a 200 response with the string as the response body
-  - `configObject` If an object _does not contain_ any properties aside from those listed below it is treated as config to build a `Response`
-    - `body`: Set the response body (`string` or `object`)
-    - `status`: Set the response status (default `200`)
-    - `headers`: Set the response headers. (`object`)
-    - `throws`: If this property is present then a the value of `throws` is thrown
-    - `sendAsJson`: This property determines whether or not the request body should be converted to `JSON` before being sent (defaults to `true`).
-    - `includeContentLength`: Set this property to true to automatically add the `content-length` header (defaults to `true`).
-    - `redirectUrl`: _experimental_ the url the response should be from (to imitate followed redirects - will set `redirected: true` on the response)
-  - `object`: All objects that do not meet the criteria above are converted to `JSON` and returned as the body of a 200 response.
-  - `Function(url, opts)`: A function that is passed the url and opts `fetch()` is called with and that returns any of the responses listed above (or a `Promise` for any of them)
-- `options`: A configuration object with all/additional properties to define a route to mock
-  - `name`: A unique string naming the route. Used to subsequently retrieve references to the calls, grouped by name. Defaults to `matcher.toString()`
-  - `method`: http method to match
-  - `headers`: key/value map of headers to match
-  - `query`: key/value map of query strings to match, in any order
-  - `matcher`: as specified above
-  - `response`: as specified above
-  - `repeat`: An integer, `n`, limiting the number of times the matcher can be used. If the route has already been called `n` times the route will be ignored and the call to `fetch()` will fall through to be handled by any other routes defined (which may eventually result in an error if nothing matches it)
-  - `overwriteRoutes`: If the route you're adding clashes with an existing route, setting `true` here will overwrite the clashing route, `false` will add another route to the stack which will be used as a fallback (useful when using the `repeat` option). Adding a clashing route without specifying this option will throw an error. It can also be set as a global option (see the **Config** section below)
-=======
 Replaces `fetch` with a stub which records its calls, grouped by route, and optionally returns a mocked `Response` object or passes the call through to `fetch()`. Calls to `.mock()` can be chained. *Note that once mocked, `fetch` will error on any unmatched calls. Use `.spy()` or `.catch()` to handle unmocked calls more gracefully*
 * `matcher`: Condition for selecting which requests to mock. (For matching based on headers, query strings or other `fetch` options see the `options` parameter documented below). Accepts any of the following:
     * `string`: Either
@@ -92,7 +52,6 @@
     * `response`: as specified above
     * `repeat`: An integer, `n`, limiting the number of times the matcher can be used. If the route has already been called `n` times the route will be ignored and the call to `fetch()` will fall through to be handled by any other routes defined (which may eventually result in an error if nothing matches it)
     * `overwriteRoutes`: If the route you're adding clashes with an existing route, setting `true` here will overwrite the clashing route, `false` will add another route to the stack which will be used as a fallback (useful when using the `repeat` option). Adding a clashing route without specifying this option will throw an error. It can also be set as a global option (see the **Config** section below)
->>>>>>> 315bf4be
 
 #### `sandbox()`
 
@@ -145,19 +104,6 @@
 ## Inspecting how `fetch()` has been called
 
 ### Filtering
-<<<<<<< HEAD
-
-Most of the methods below accept two parameters, `(filter, method)`
-
-- `filter` Enables filtering fetch calls for the most commonly use cases. It can be:
-  - the name of a route
-  - The value of `matcher` or `matcher.toString()` for any unnamed route. You _can_ pass in the original regex or function as a matcher, but they will be converted to strings and used to look up values in fetch-mock's internal maps of calls, _not_ used as regexes or functions executed on teh url
-  - If `filter` is a string, and it does not match any routes, it is asumed the string is a url, and calls to `fetch` made with that url are returned
-  - `true` for matched calls only
-  - `false` for unmatched calls only
-  - `undefined` for all calls to fetch
-- `method` A http method to filter by
-=======
 Most of the methods below accept two parameters, `(filter, options)`
 - `filter` Enables filtering fetch calls for the most commonly use cases. The behaviour can be counterintuitive. The following rules, applied in the order they are described, are used to try to retrieve calls. If any rule retrieves no calls the next rule will be tried.
     - If `filter` is `undefined` all calls, matched _and_ unmatched, are returned
@@ -167,7 +113,6 @@
     - If `filter` is equal to `matcher` or `matcher.toString()` for a route, all calls handled by that route are returned
     - `filter` is executed using the same execution plan as matchers used in `.mock()`. Any calls matched by it will be returned. If `options` is also passed this is used in a similar way to the options used by `mock()`. Alternatively, `options` can be a string specifying a `method` to filter by
 
->>>>>>> 315bf4be
 
 #### `called(filter, method)`
 
@@ -190,19 +135,10 @@
 Returns the url for the last matched call to fetch. When `fetch` was last called using a `Request` instance, the url will be extracted from this
 
 #### `lastOptions(filter, method)`
-<<<<<<< HEAD
-
-Returns the options for the last matched call to fetch. When `fetch` was last called using a `Request` instance, the entire `Request` instance will be returned
-
-#### `flush()`
-
-Returns a `Promise` that resolves once all fetches handled by fetch-mock have resolved. Useful for testing code that uses `fetch` but doesn't return a promise.
-=======
 Returns the options for the last matched call to fetch. When `fetch` was last called using a `Request` instance, a set of `options` inferred from the `Request` will be returned
 
 #### `flush()`
 Returns a `Promise` that resolves once all fetches handled by fetch-mock have resolved. Pass in `true` to wait for all response methods (`res.json()`, `res.text()`, etc.) to resolve too. Useful for testing code that uses `fetch` but doesn't return a promise.
->>>>>>> 315bf4be
 
 ## Config
 
