--- conflicted
+++ resolved
@@ -6,11 +6,7 @@
 
 ## These docs are for the v6 beta
 
-<<<<<<< HEAD
-**Please try v6 beta -** `npm install fetch-mock@6.0.0-beta.2`
-=======
-**Please try v6 beta -** `npm install fetch-mock@6.0.0-beta.1`
->>>>>>> a7995c45
+**Please try v6 beta -** `npm install fetch-mock@6.0.0-beta.6`
 
 - [v5 docs](/fetch-mock/v5)
 - [V5 - V6 upgrade guide](/fetch-mock/v5-v6-upgrade)
