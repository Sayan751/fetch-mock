--- conflicted
+++ resolved
@@ -12,20 +12,6 @@
   fetch-mock supports both [ES modules](https://developer.mozilla.org/en-US/docs/Web/JavaScript/Guide/Modules) and [commonjs](https://requirejs.org/docs/commonjs.html). The following should work in most environments. Check the [importing the correct version](#usageimporting) section of the docs if you experience problems.
 
   ## ES modules
-<<<<<<< HEAD
-  ```js
-  // MATCHED and UNMATCHED are constants that will make tests more readable
-  import fetchMock, {MATCHED, UNMATCHED} from 'fetch-mock';
-  ```
-
-  ## Commonjs
-  ```js
-  const fetchMock = require('fetch-mock');
-
-  // MATCHED and UNMATCHED are constants that will make tests more readable
-  const { fetchMock, MATCHED, UNMATCHED } = require('fetch-mock');
-  ```
-=======
   ```js
   import fetchMock from 'fetch-mock';
   ```
@@ -34,5 +20,4 @@
   ```js
   const fetchMock = require('fetch-mock');
   ```
->>>>>>> ca4750ce
 ---
