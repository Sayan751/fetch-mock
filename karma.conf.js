'use strict';

module.exports = function(karma) {

	var configuration = {

		frameworks: [ 'mocha', 'chai', 'browserify'],
		files: [
			'http://cdn.polyfill.io/v2/polyfill.min.js?features=default,Promise,fetch,Array.prototype.map,Array.prototype.filter',
			'test/client.js',
			'test/sw.js',
			{pattern: 'test/fixtures/built-sw.js', served: true, included: false},
		],
		proxies: {
			'/__sw.js': '/base/test/fixtures/built-sw.js'
		},
		preprocessors: {
			'test/*.js': ['browserify']
		},
		browserify: {
			debug: true,
			transform: [
				['babelify', {
					'presets': ['es2017'],
					'plugins': ['transform-object-assign']
				}]
			]
		}
	};

<<<<<<< HEAD
	if(process.env.TRAVIS){
		configuration.browsers = ['Firefox', 'Chrome_travis_ci'];
	}

=======
>>>>>>> a7995c45
	karma.set(configuration);

};<|MERGE_RESOLUTION|>--- conflicted
+++ resolved
@@ -28,13 +28,6 @@
 		}
 	};
 
-<<<<<<< HEAD
-	if(process.env.TRAVIS){
-		configuration.browsers = ['Firefox', 'Chrome_travis_ci'];
-	}
-
-=======
->>>>>>> a7995c45
 	karma.set(configuration);
 
 };